--- conflicted
+++ resolved
@@ -33,17 +33,10 @@
 /**
  * HTTPS configuration
  */
-<<<<<<< HEAD
-const httpsPort = 20443;
-const privateIndexFile = null;
+const privateIndexFile = 'index.html';
+const httpsPort = 443;
 const httpsRoot = path.join(__dirname, 'www');
 const httpsControllerDir = path.join(__dirname, 'controllers');
-=======
-const httpsPort = 443;
-const privateIndexFile = 'index.html';
-const httpsRoot = path.join(__dirname, '..', 'www-private');
-const httpsControllerDir = path.join(__dirname, '..', 'www-actions-private');
->>>>>>> efeeac8b
 const serverPrivateKeyPath = path.join(__dirname, 'key.pem');
 const serverCertificatePath = path.join(__dirname, 'certificate.pem');
 
@@ -107,35 +100,9 @@
  * This just redirects to the secure endpoint.
  */
 const httpServer = http.createServer(function (req, res) {
-<<<<<<< HEAD
   let redirectLocation = "https://" + req.headers.host + req.url;
   log(`(http ${httpPort}) redirecting ${req.headers.host}${req.url} to ${redirectLocation}`);
   res.writeHead(302, {'Location': redirectLocation});
-  res.end();
-=======
-  log(`(public) request for ${httpPort} ${req.headers.host}${req.url} from ${req.connection.remoteAddress}`);
-  req.url = path.normalize(req.url);
-
-	/**
-	 * Kludge fix to make resume look more professional by
-	 * serving over https without affecting people to whom
-	 * I have already given the HTTP URL
-	 */
-	if (path.basename(req.url) === 'Samuel_Huntress.html') {
-		res.writeHead(302, {Location: 'https://www.shuntress.net/Samuel_Huntress.html'});
-		res.end();
-		return;
-	}
-	if (path.basename(req.url) === 'Samuel_Huntress.pdf') {
-		res.writeHead(302, {Location: 'https://www.shuntress.net/Samuel_Huntress.pdf'});
-		res.end();
-		return;
-	}
-
-  if(!httpDispatch(req, res)) {
-    index(httpRoot, pickIndexFile(req.headers.host, false), req, res);
-  }
->>>>>>> efeeac8b
 });
 httpServer.listen(httpPort);
 
